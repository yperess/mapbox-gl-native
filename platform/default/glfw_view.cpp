--- conflicted
+++ resolved
@@ -65,12 +65,7 @@
     glfwSetScrollCallback(window, scroll);
     glfwSetKeyCallback(window, key);
 
-<<<<<<< HEAD
-
     const std::string extensions = reinterpret_cast<const char *>(glGetString(GL_EXTENSIONS));
-=======
-    const std::string extensions = (char *)glGetString(GL_EXTENSIONS);
->>>>>>> 392150dd
     {
         using namespace mbgl;
 
