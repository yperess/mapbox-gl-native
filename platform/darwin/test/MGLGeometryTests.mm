--- conflicted
+++ resolved
@@ -17,23 +17,6 @@
 - (void)testAngleConversions {
     XCTAssertEqualWithAccuracy(-180, MGLDegreesFromRadians(-M_PI), 1e-5);
     XCTAssertEqual(0, MGLDegreesFromRadians(0));
-<<<<<<< HEAD
-    XCTAssertEqualWithAccuracy(45, MGLDegreesFromRadians(M_PI_4), 5);
-    XCTAssertEqualWithAccuracy(90, MGLDegreesFromRadians(M_PI_2), 5);
-    XCTAssertEqualWithAccuracy(180, MGLDegreesFromRadians(M_PI), 5);
-    XCTAssertEqualWithAccuracy(360, MGLDegreesFromRadians(2 * M_PI), 5);
-    XCTAssertEqualWithAccuracy(720, MGLDegreesFromRadians(4 * M_PI), 5);
-
-    XCTAssertEqualWithAccuracy(-360, MGLDegreesFromRadians(MGLRadiansFromDegrees(-360)), 4);
-    XCTAssertEqualWithAccuracy(-180, MGLDegreesFromRadians(MGLRadiansFromDegrees(-180)), 5);
-    XCTAssertEqualWithAccuracy(-90, MGLDegreesFromRadians(MGLRadiansFromDegrees(-90)), 5);
-    XCTAssertEqualWithAccuracy(-45, MGLDegreesFromRadians(MGLRadiansFromDegrees(-45)), 5);
-    XCTAssertEqualWithAccuracy(0, MGLDegreesFromRadians(MGLRadiansFromDegrees(0)), 5);
-    XCTAssertEqualWithAccuracy(45, MGLDegreesFromRadians(MGLRadiansFromDegrees(45)), 5);
-    XCTAssertEqualWithAccuracy(90, MGLDegreesFromRadians(MGLRadiansFromDegrees(90)), 5);
-    XCTAssertEqualWithAccuracy(180, MGLDegreesFromRadians(MGLRadiansFromDegrees(180)), 5);
-    XCTAssertEqualWithAccuracy(360, MGLDegreesFromRadians(MGLRadiansFromDegrees(360)), 4);
-=======
     XCTAssertEqualWithAccuracy(45, MGLDegreesFromRadians(M_PI_4), 1e-5);
     XCTAssertEqualWithAccuracy(90, MGLDegreesFromRadians(M_PI_2), 1e-5);
     XCTAssertEqualWithAccuracy(180, MGLDegreesFromRadians(M_PI), 1e-5);
@@ -49,28 +32,12 @@
     XCTAssertEqualWithAccuracy(90, MGLDegreesFromRadians(MGLRadiansFromDegrees(90)), 1e-5);
     XCTAssertEqualWithAccuracy(180, MGLDegreesFromRadians(MGLRadiansFromDegrees(180)), 1e-5);
     XCTAssertEqualWithAccuracy(360, MGLDegreesFromRadians(MGLRadiansFromDegrees(360)), 1e-4);
->>>>>>> df6a06bd
 }
 
 - (void)testAltitudeConversions {
     CGSize tallSize = CGSizeMake(600, 1200);
     CGSize midSize = CGSizeMake(600, 800);
     CGSize shortSize = CGSizeMake(600, 400);
-<<<<<<< HEAD
-
-    XCTAssertEqualWithAccuracy(1800, MGLAltitudeForZoomLevel(MGLZoomLevelForAltitude(1800, 0, 0, midSize), 0, 0, midSize), 1);
-    XCTAssertLessThan(MGLZoomLevelForAltitude(1800, 0, 0, midSize), MGLZoomLevelForAltitude(1800, 0, 0, tallSize));
-    XCTAssertGreaterThan(MGLZoomLevelForAltitude(1800, 0, 0, midSize), MGLZoomLevelForAltitude(1800, 0, 0, shortSize));
-
-    XCTAssertEqualWithAccuracy(0, MGLZoomLevelForAltitude(MGLAltitudeForZoomLevel(0, 0, 0, midSize), 0, 0, midSize), 3);
-    XCTAssertEqualWithAccuracy(18, MGLZoomLevelForAltitude(MGLAltitudeForZoomLevel(18, 0, 0, midSize), 0, 0, midSize), 3);
-
-    XCTAssertEqualWithAccuracy(0, MGLZoomLevelForAltitude(MGLAltitudeForZoomLevel(0, 0, 40, midSize), 0, 40, midSize), 3);
-    XCTAssertEqualWithAccuracy(18, MGLZoomLevelForAltitude(MGLAltitudeForZoomLevel(18, 0, 40, midSize), 0, 40, midSize), 3);
-
-    XCTAssertEqualWithAccuracy(0, MGLZoomLevelForAltitude(MGLAltitudeForZoomLevel(0, 60, 40, midSize), 60, 40, midSize), 3);
-    XCTAssertEqualWithAccuracy(18, MGLZoomLevelForAltitude(MGLAltitudeForZoomLevel(18, 60, 40, midSize), 60, 40, midSize), 3);
-=======
     
     XCTAssertEqualWithAccuracy(1800, MGLAltitudeForZoomLevel(MGLZoomLevelForAltitude(1800, 0, 0, midSize), 0, 0, midSize), 1e-8);
     XCTAssertLessThan(MGLZoomLevelForAltitude(1800, 0, 0, midSize), MGLZoomLevelForAltitude(1800, 0, 0, tallSize));
@@ -84,7 +51,6 @@
     
     XCTAssertEqualWithAccuracy(0, MGLZoomLevelForAltitude(MGLAltitudeForZoomLevel(0, 60, 40, midSize), 60, 40, midSize), 1e-8);
     XCTAssertEqualWithAccuracy(18, MGLZoomLevelForAltitude(MGLAltitudeForZoomLevel(18, 60, 40, midSize), 60, 40, midSize), 1e-8);
->>>>>>> df6a06bd
 }
 
 - (void)testGeometryBoxing {
