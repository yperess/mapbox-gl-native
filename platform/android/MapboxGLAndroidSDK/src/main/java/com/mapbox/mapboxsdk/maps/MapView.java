--- conflicted
+++ resolved
@@ -283,12 +283,7 @@
         myLocationViewSettings.setForegroundDrawable(
             options.getMyLocationForegroundDrawable(), options.getMyLocationForegroundBearingDrawable());
         myLocationViewSettings.setForegroundTintColor(options.getMyLocationForegroundTintColor());
-<<<<<<< HEAD
         myLocationViewSettings.setBackgroundDrawable(options.getMyLocationBackgroundDrawable(), options.getMyLocationBackgroundBearingDrawable(), options.getMyLocationBackgroundPadding());
-=======
-        myLocationViewSettings.setBackgroundDrawable(
-            options.getMyLocationBackgroundDrawable(), options.getMyLocationBackgroundPadding());
->>>>>>> c0ed193c
         myLocationViewSettings.setBackgroundTintColor(options.getMyLocationBackgroundTintColor());
         myLocationViewSettings.setAccuracyAlpha(options.getMyLocationAccuracyAlpha());
         myLocationViewSettings.setAccuracyTintColor(options.getMyLocationAccuracyTintColor());
@@ -1139,33 +1134,18 @@
         return nativeMapView.addMarkers(markerList);
     }
 
-<<<<<<< HEAD
     long addPolyline(@NonNull Polyline polyline, boolean withWhiteStroke) {
-        if (mDestroyed) {
-            return 0l;
-        }
-        return mNativeMapView.addPolyline(polyline, withWhiteStroke);
+        if (destroyed) {
+            return 0L;
+        }
+        return nativeMapView.addPolyline(polyline, withWhiteStroke);
     }
 
     long[] addPolylines(@NonNull List<Polyline> polylines, boolean withWhiteStroke) {
-        if (mDestroyed) {
+        if (destroyed) {
             return new long[]{};
         }
-        return mNativeMapView.addPolylines(polylines, withWhiteStroke);
-=======
-    long addPolyline(@NonNull Polyline polyline) {
-        if (destroyed) {
-            return 0L;
-        }
-        return nativeMapView.addPolyline(polyline);
-    }
-
-    long[] addPolylines(@NonNull List<Polyline> polylines) {
-        if (destroyed) {
-            return new long[]{};
-        }
-        return nativeMapView.addPolylines(polylines);
->>>>>>> c0ed193c
+        return nativeMapView.addPolylines(polylines, withWhiteStroke);
     }
 
     long addPolygon(@NonNull Polygon polygon) {
@@ -1201,14 +1181,10 @@
             return new ArrayList<>();
         }
 
-<<<<<<< HEAD
-        long[] ids = mNativeMapView.queryPointAnnotations(rect);
+        long[] ids = nativeMapView.queryPointAnnotations(rect);
         if (ids.length == 0) {
             return new ArrayList<>();
         }
-=======
-        long[] ids = nativeMapView.queryPointAnnotations(rect);
->>>>>>> c0ed193c
 
         List<Long> idsList = new ArrayList<>(ids.length);
         for (int i = 0; i < ids.length; i++) {
@@ -1595,7 +1571,6 @@
             return;
         }
 
-<<<<<<< HEAD
         if (MapboxEventManager.ENABLE_METRICS_ON_MAPPY) {
             Hashtable<String, Object> evt = new Hashtable<>();
             evt.put(MapboxEvent.ATTRIBUTE_EVENT, MapboxEvent.TYPE_MAP_CLICK);
@@ -1603,16 +1578,7 @@
             evt.put(MapboxEvent.KEY_GESTURE_ID, gestureId);
             evt.put(MapboxEvent.KEY_LATITUDE, tapLatLng.getLatitude());
             evt.put(MapboxEvent.KEY_LONGITUDE, tapLatLng.getLongitude());
-            evt.put(MapboxEvent.KEY_ZOOM, mMapboxMap.getCameraPosition().zoom);
-=======
-        Hashtable<String, Object> evt = new Hashtable<>();
-        evt.put(MapboxEvent.ATTRIBUTE_EVENT, MapboxEvent.TYPE_MAP_CLICK);
-        evt.put(MapboxEvent.ATTRIBUTE_CREATED, MapboxEventManager.generateCreateDate());
-        evt.put(MapboxEvent.KEY_GESTURE_ID, gestureId);
-        evt.put(MapboxEvent.KEY_LATITUDE, tapLatLng.getLatitude());
-        evt.put(MapboxEvent.KEY_LONGITUDE, tapLatLng.getLongitude());
-        evt.put(MapboxEvent.KEY_ZOOM, mapboxMap.getCameraPosition().zoom);
->>>>>>> c0ed193c
+            evt.put(MapboxEvent.KEY_ZOOM, mapboxMap.getCameraPosition().zoom);
 
             MapboxEventManager.getMapboxEventManager().pushEvent(evt);
         }
@@ -1639,22 +1605,13 @@
             return;
         }
 
-<<<<<<< HEAD
-        if (!MapboxEventManager.ENABLE_METRICS_ON_MAPPY) {
+        if (MapboxEventManager.ENABLE_METRICS_ON_MAPPY) {
             Hashtable<String, Object> evt = new Hashtable<>();
             evt.put(MapboxEvent.ATTRIBUTE_EVENT, MapboxEvent.TYPE_MAP_DRAGEND);
             evt.put(MapboxEvent.ATTRIBUTE_CREATED, MapboxEventManager.generateCreateDate());
             evt.put(MapboxEvent.KEY_LATITUDE, tapLatLng.getLatitude());
             evt.put(MapboxEvent.KEY_LONGITUDE, tapLatLng.getLongitude());
-            evt.put(MapboxEvent.KEY_ZOOM, mMapboxMap.getCameraPosition().zoom);
-=======
-        Hashtable<String, Object> evt = new Hashtable<>();
-        evt.put(MapboxEvent.ATTRIBUTE_EVENT, MapboxEvent.TYPE_MAP_DRAGEND);
-        evt.put(MapboxEvent.ATTRIBUTE_CREATED, MapboxEventManager.generateCreateDate());
-        evt.put(MapboxEvent.KEY_LATITUDE, tapLatLng.getLatitude());
-        evt.put(MapboxEvent.KEY_LONGITUDE, tapLatLng.getLongitude());
-        evt.put(MapboxEvent.KEY_ZOOM, mapboxMap.getCameraPosition().zoom);
->>>>>>> c0ed193c
+            evt.put(MapboxEvent.KEY_ZOOM, mapboxMap.getCameraPosition().zoom);
 
             MapboxEventManager.getMapboxEventManager().pushEvent(evt);
         }
@@ -1804,18 +1761,17 @@
             float toleranceSides = 4 * screenDensity;
             float toleranceTopBottom = 10 * screenDensity;
 
-<<<<<<< HEAD
-            RectF tapRect = new RectF((tapPoint.x - mAverageIconWidth / 2 - toleranceSides),
-                    (tapPoint.y - mAverageIconHeight / 2 - toleranceTopBottom),
-                    (tapPoint.x + mAverageIconWidth / 2 + toleranceSides),
-                    (tapPoint.y + mAverageIconHeight / 2 + toleranceTopBottom));
-
-            if (mMapboxMap.myLocationViewClickListener != null) {
+            RectF tapRect = new RectF((tapPoint.x - averageIconWidth / 2 - toleranceSides),
+                    (tapPoint.y - averageIconHeight / 2 - toleranceTopBottom),
+                    (tapPoint.x + averageIconWidth / 2 + toleranceSides),
+                    (tapPoint.y + averageIconHeight / 2 + toleranceTopBottom));
+
+            if (mapboxMap.myLocationViewClickListener != null) {
                 final Location myLocation = getMyLocation();
                 if (myLocation != null) {
                     PointF myLocationPointF = toScreenLocation(new LatLng(myLocation));
                     if (tapRect.contains(myLocationPointF.x, myLocationPointF.y)) {
-                        mMapboxMap.myLocationViewClickListener.onMyLocationViewClicked(myLocation);
+                        mapboxMap.myLocationViewClickListener.onMyLocationViewClicked(myLocation);
                         return true;
                     }
                 }
@@ -1823,19 +1779,12 @@
 
 
             tapRect.set(
-                    tapRect.left / mScreenDensity,
-                    tapRect.top / mScreenDensity,
-                    tapRect.right / mScreenDensity,
-                    tapRect.bottom / mScreenDensity
+                    tapRect.left / screenDensity,
+                    tapRect.top / screenDensity,
+                    tapRect.right / screenDensity,
+                    tapRect.bottom / screenDensity
             );
 
-=======
-            RectF tapRect = new RectF((tapPoint.x - averageIconWidth / 2 - toleranceSides) / screenDensity,
-                    (tapPoint.y - averageIconHeight / 2 - toleranceTopBottom) / screenDensity,
-                    (tapPoint.x + averageIconWidth / 2 + toleranceSides) / screenDensity,
-                    (tapPoint.y + averageIconHeight / 2 + toleranceTopBottom) / screenDensity);
-            
->>>>>>> c0ed193c
             List<Marker> nearbyMarkers = getMarkersInRect(tapRect);
             long newSelectedMarkerId = -1;
 
