--- conflicted
+++ resolved
@@ -2439,10 +2439,6 @@
                     "stroke": "land",
                     "strokeWidth": 0.3,
                     "strokeBlur": 1,
-<<<<<<< HEAD
-                    //"translate": [0, 14]
-=======
->>>>>>> 59774f7e
                 },
                 "poi_label_3": {
                     "color": "#444",
@@ -2450,10 +2446,6 @@
                     "stroke": "land",
                     "strokeWidth": 0.3,
                     "strokeBlur": 1,
-<<<<<<< HEAD
-                    //"translate": [0, 14],
-=======
->>>>>>> 59774f7e
                     "opacity": [
                         "stops",
                         {"z": 16.5, "val": 0},
@@ -2471,10 +2463,6 @@
                     "stroke": "land",
                     "strokeWidth": 0.3,
                     "strokeBlur": 1,
-<<<<<<< HEAD
-                    //"translate": [0, 14]
-=======
->>>>>>> 59774f7e
                 },
                 "poi_aerodrome": {
                     "opacity": ["stops",
@@ -3200,10 +3188,6 @@
                     "stroke": "text2_stroke_night",
                     "strokeWidth": 0.3,
                     "strokeBlur": 1,
-<<<<<<< HEAD
-                    //"translate": [0, 14]
-=======
->>>>>>> 59774f7e
                 },
                 "poi_label_3": {
                     "color": "#fff",
@@ -3211,10 +3195,6 @@
                     "stroke": "text2_stroke_night",
                     "strokeWidth": 0.3,
                     "strokeBlur": 1,
-<<<<<<< HEAD
-                    //"translate": [0, 14],
-=======
->>>>>>> 59774f7e
                     "opacity": [
                         "stops",
                         {"z": 16.5, "val": 0},
@@ -3232,10 +3212,6 @@
                     "stroke": "text2_stroke_night",
                     "strokeWidth": 0.3,
                     "strokeBlur": 1,
-<<<<<<< HEAD
-                    //"translate": [0, 14]
-=======
->>>>>>> 59774f7e
                 },
                 "poi_aerodrome": {
                     "opacity": ["stops",
