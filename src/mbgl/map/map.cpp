--- conflicted
+++ resolved
@@ -320,7 +320,7 @@
 void Map::checkForPause() {
     std::unique_lock<std::mutex> lockRun (mutexRun);
     while (pausing) {
-        view.make_inactive();
+        view.deactivate();
 
         mutexPause.lock();
         isPaused = true;
@@ -329,7 +329,7 @@
 
         condRun.wait(lockRun);
 
-        view.make_active();
+        view.activate();
     }
 
     mutexPause.lock();
@@ -374,10 +374,6 @@
     assert(painter);
     view.activate();
     painter->setup();
-<<<<<<< HEAD
-=======
-    view.deactivate();
->>>>>>> 7eaa4fab
 }
 
 void Map::setStyleURL(const std::string &url) {
@@ -734,11 +730,6 @@
 }
 
 void Map::render() {
-<<<<<<< HEAD
-=======
-    view.activate();
-
->>>>>>> 7eaa4fab
     assert(painter);
     painter->render(*style, activeSources,
                    state, animationTime);
@@ -746,9 +737,4 @@
     if (transform.needsTransition() || style->hasTransitions()) {
         update();
     }
-<<<<<<< HEAD
-=======
-
-    view.deactivate();
->>>>>>> 7eaa4fab
 }