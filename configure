--- conflicted
+++ resolved
@@ -19,7 +19,6 @@
 
 case ${MASON_PLATFORM} in
     'ios')
-<<<<<<< HEAD
         SQLITE_VERSION=system
         LIBUV_VERSION=0.10.28
         ZLIB_VERSION=system
@@ -30,14 +29,8 @@
         LIBUV_VERSION=0.11.29
         ZLIB_VERSION=system
         BOOST_VERSION=system
+        NUNICODE_VERSION=1.4
         ;;
-=======
-	SQLITE_VERSION=system
-	LIBUV_VERSION=0.10.28
-	ZLIB_VERSION=system
-	BOOST_VERSION=system
-	;;
->>>>>>> f0b8fa28
     *)
 	GLFW_VERSION=a21f2377
 	SQLITE_VERSION=system
